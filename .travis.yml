# We are using the iOS build system to create Mac OS X python builds
<<<<<<< HEAD
os:
  - osx
=======
language: objective-c

os:
  - osx

cache:
  directories:
    - node_modules
    - app/node_modules
    - $HOME/.electron
    - pip
    - $HOME/.cache/our-brew
>>>>>>> 6c590d98

before_install:
  # OS extra info
  - export HOMEBREW_CACHE=$HOME/.cache/our-brew
  - uname -a
  - python --version
  - python -c "import struct; print(struct.calcsize('P') * 8)"

  # Update brew
  - brew update

  # Install node.js
  - brew install nvm
  - mkdir -p ~/.nvm && export NVM_DIR=~/.nvm && source $(brew --prefix nvm)/nvm.sh && nvm alias default 6.0.0
  - echo "$(brew --prefix nvm)/nvm.sh" >> ~/.bashrc
  - nvm install 6.0.0
  - nvm use 6.0.0
  - node --version
  - npm --version
  - npm install

  - brew install python3
  - python3 --version
  - python3 -c "import struct; print(struct.calcsize('P') * 8)"
  - python --version
  - echo $PATH

  # Install Python packages (built with Python 3)
  - pip3 install pyinstaller
  - pyinstaller --version
  - pip3 install -r requirements.txt
  - cd server && nosetests -s --logging-level WARNING && cd ..

install:
  - node --version
  - npm --version
  - npm install && cd app && npm install && cd ..  # Hack until instapp-app-deps works on travis
  - npm i -g mocha
  - npm run unit
  - npm run release:mac
  - mocha --timeout 60000 test/integration_test.js
  - ls dist/mac
  - ls releases

# Deploy the build version in an S3 bucket
deploy:
  provider: s3
  access_key_id: $AWS_ACCESS_KEY
  secret_access_key: $AWS_SECRET_KEY
  bucket: ot-app-builds
  skip_cleanup: true
  local-dir: releases
  upload-dir: mac
  acl: public_read
  on:
    repo: OpenTrons/opentrons-app
    all_branches: true

notifications:
  email:
    on_success: change
    on_failure: change<|MERGE_RESOLUTION|>--- conflicted
+++ resolved
@@ -1,10 +1,4 @@
 # We are using the iOS build system to create Mac OS X python builds
-<<<<<<< HEAD
-os:
-  - osx
-=======
-language: objective-c
-
 os:
   - osx
 
@@ -15,7 +9,6 @@
     - $HOME/.electron
     - pip
     - $HOME/.cache/our-brew
->>>>>>> 6c590d98
 
 before_install:
   # OS extra info
