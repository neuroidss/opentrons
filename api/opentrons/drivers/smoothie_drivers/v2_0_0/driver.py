--- conflicted
+++ resolved
@@ -11,7 +11,7 @@
 
 
 log = get_logger(__name__)
-broker = trace.EventBroker.get_instance()
+broker = trace.MessageBroker.get_instance()
 
 class SmoothieDriver_2_0_0(SmoothieDriver):
 
@@ -316,11 +316,7 @@
             },
             'class': type(self.connection).__name__
         }
-<<<<<<< HEAD
-        broker.notify_of_event(arguments)
-=======
         trace.MessageBroker.get_instance().publish('instrument-action', arguments)
->>>>>>> 2ba5373e
 
     def move_plunger(self, mode='absolute', **kwargs):
         self.move(mode, **kwargs)
@@ -405,11 +401,8 @@
                 'plunger': self.get_plunger_positions()["current"]
             }
         }
-<<<<<<< HEAD
-        broker.notify_of_event(arguments)
-=======
+
         trace.MessageBroker.get_instance().publish('instrument-action', arguments)
->>>>>>> 2ba5373e
 
     def set_coordinate_system(self, mode):
         if mode == 'absolute':
@@ -439,31 +432,19 @@
                 time.sleep(delay_time)
 
         end_time = _current_time() + delay_time
-<<<<<<< HEAD
-        broker.notify_of_event({
-=======
         trace.MessageBroker.get_instance().publish('time-action', {
->>>>>>> 2ba5373e
             'name': 'delay-start',
             'time': delay_time
         })
         while end_time > _current_time():
             self.check_paused_stopped()
             _sleep(min(1, end_time - _current_time()))
-
-<<<<<<< HEAD
-            broker.notify_of_event({
-                'name': 'countdown',
-                'countdown': int(end_time - time.time())
-            })
-        broker.notify_of_event({
-=======
+            
             trace.MessageBroker.get_instance().publish('time-action', {
                 'name': 'countdown',
                 'countdown': int(end_time - time.time())
             })
         trace.MessageBroker.get_instance().publish('time-action', {
->>>>>>> 2ba5373e
             'name': 'delay-finish'
         })
 
