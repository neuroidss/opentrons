--- conflicted
+++ resolved
@@ -9,6 +9,18 @@
 # Also not dealing with roation at all
 
 DUMMY = 1 # Sometimes added to vectors to maintain matrix values
+
+class Node(object):
+    def __init__(self, object):
+        self.children = []
+        self.parent = None
+        self.id = id(object)
+
+    def add_child(self, object):
+        new_node = Node(object)
+        new_node.parent = self
+        self.children.append(new_node)
+        return new_node
 
 class Pose(object):
     def __init__(self, x, y, z):
@@ -45,12 +57,7 @@
     @property
     def z(self):
         return self._pose[2][3]
-<<<<<<< HEAD
     @z.setter
-=======
-
-    @y.setter
->>>>>>> c2f84b45
     def z(self, val):
         self._pose[2][3] = val
 
@@ -58,6 +65,7 @@
 class PositionTracker(object):
     def __init__(self):
         self._position_dict = {}
+        self._node_dict = {} # dict where values are nodes in a tree
 
     def __getitem__(self, obj):
         try:
@@ -73,7 +81,7 @@
     def __repr__(self):
         return repr(self._position_dict)
 
-    def track_object(self, obj, x, y, z):
+    def track_object(self, parent, obj, x, y, z):
         '''
         Adds an object to the dict of object positions
 
@@ -82,7 +90,14 @@
         :return: None
         '''
         pose = Pose(x, y, z)
-        self[obj] = pose
+        node = self[parent][1].add_child(obj)
+        self[obj] = (pose, node)
+
+    def create_root_object(self, obj, x, y, z):
+        pose = Pose(x, y, z)
+        node = Node(object)
+        self[obj] = (pose, node)
+
 
     def track_relative_object(self, new_obj, tracked_obj, x, y, z):
         '''
@@ -94,12 +109,8 @@
         :param x, y, z: relative translation between the two objects
         :return: None
         '''
-<<<<<<< HEAD
 
         glb_x, glb_y, glb_z = self[tracked_obj] * [x, y, z, DUMMY]
-=======
-        glb_x, glb_y, glb_z = self[tracked_obj] * [x, y, z, 1]
->>>>>>> c2f84b45
         self.track_object(new_obj, glb_x, glb_y, glb_z)
 
     def remove_object(self, obj):
