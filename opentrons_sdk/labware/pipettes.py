--- conflicted
+++ resolved
@@ -2,11 +2,7 @@
 
 
 def load_instrument(name):
-<<<<<<< HEAD
     name = name.replace('.', '_')
-=======
-    name = name.replace('.','_')
->>>>>>> de36fb05
     return getattr(
         sys.modules[__name__],
         'Pipette_{}'.format(name.upper())
