import logging
import os
import sys
import threading

import flask
from flask import Flask, render_template, request
from flask_socketio import SocketIO
from flask_cors import CORS

from opentrons_sdk.robot import Robot
from opentrons_sdk.containers.placeable import Container

sys.path.insert(0, os.path.abspath('..'))  # NOQA
from server import helpers
from server.process_manager import run_once


TEMPLATES_FOLDER = os.path.join(helpers.get_frozen_root() or '', 'templates')
STATIC_FOLDER = os.path.join(helpers.get_frozen_root() or '', 'static')
BACKGROUND_TASKS = {}

app = Flask(__name__,
            static_folder=STATIC_FOLDER,
            template_folder=TEMPLATES_FOLDER
            )
CORS(app)
app.jinja_env.autoescape = False
# Only allow JSON and Python files
app.config['ALLOWED_EXTENSIONS'] = set(['json', 'py'])
socketio = SocketIO(app, async_mode='gevent')
robot = Robot.get_instance()


# welcome route for connecting to robot
@app.route("/")
def welcome():
    return render_template("index.html")


# Check uploaded file is allowed file type: JSON or Python
def allowed_file(filename):
    return '.' in filename and \
           filename.rsplit('.', 1)[1] in app.config['ALLOWED_EXTENSIONS']


def load_python(stream):
    global robot

    code = helpers.convert_byte_stream_to_str(stream)
    api_response = {'errors': None, 'warnings': []}

    robot.reset()
    try:
        exec(code, globals(), locals())
        robot.simulate()
<<<<<<< HEAD
=======
        if len(robot._commands) == 0:
            error = "This protocol does not contain any commands for the robot."
            api_response['error'] = error
>>>>>>> 2cb5b744
    except Exception as e:
        api_response['errors'] = [str(e)]

    api_response['warnings'] = robot.get_warnings()

    return api_response


@app.route("/upload", methods=["POST"])
def upload():
    file = request.files.get('file')

    if not file:
        return flask.jsonify({
            'status': 'error',
            'data': 'File expected'
        })

    extension = file.filename.split('.')[-1].lower()

    api_response = None
    if extension == 'py':
        api_response = load_python(file.stream)
    elif extension == 'json':
        api_response = helpers.load_json(file.stream)
    else:
        return flask.jsonify({
            'status': 'error',
            'data': '{} is not a valid extension. Expected'
            '.py or .json'.format(extension)
        })

    calibrations = get_placeables()

    return flask.jsonify({
        'status': 'success',
        'data': {
            'errors': api_response['errors'],
            'warnings': api_response['warnings'],
            'calibrations': calibrations
        }
    })


@app.route('/dist/<path:filename>')
def script_loader(filename):
    root = helpers.get_frozen_root() or app.root_path
    scripts_root_path = os.path.join(root, 'templates', 'dist')
    return flask.send_from_directory(scripts_root_path, filename)


@app.route("/robot/serial/list")
def get_serial_ports_list():
    return flask.jsonify({
        'ports': Robot.get_instance().get_serial_ports_list()
    })


@app.route("/robot/serial/is_connected")
def is_connected():
    return flask.jsonify({
        'is_connected': Robot.get_instance().is_connected(),
        'port': Robot.get_instance().get_connected_port()
    })

@app.route("/robot/get_coordinates")
def get_coordinates():
    return flask.jsonify({
        'coords': robot._driver.get_position().get("target")
    })


@app.route("/robot/serial/connect")
def connect_robot():
    port = flask.request.args.get('port')

    status = 'success'
    data = None

    try:
        Robot.get_instance().connect(port, options={'limit_switches': False})
    except Exception as e:
        status = 'error'
        data = str(e)

    connection_state_watcher, watcher_should_run = BACKGROUND_TASKS.get(
        'CONNECTION_STATE_WATCHER',
        (None, None)
    )

    if connection_state_watcher and watcher_should_run:
        watcher_should_run.set()

    watcher_should_run = threading.Event()

    def watch_connection_state(should_run):
        while not should_run.is_set():
            socketio.emit(
                'event',
                {
                    'type': 'connection_status',
                    'is_connected': Robot.get_instance().is_connected()
                }
            )
            socketio.sleep(1.5)

    connection_state_watcher = socketio.start_background_task(
        watch_connection_state,
        (watcher_should_run)
    )
    BACKGROUND_TASKS['CONNECTION_STATE_WATCHER'] = (
        connection_state_watcher,
        watcher_should_run
    )

    return flask.jsonify({
        'status': status,
        'data': data
    })


@app.route("/robot/serial/disconnect")
def disconnect_robot():
    status = 'success'
    data = None

    try:
        Robot.get_instance().disconnect()
    except Exception as e:
        status = 'error'
        data = str(e)

    return flask.jsonify({
        'status': status,
        'data': data
    })


@app.route("/instruments/placeables")
def placeables():
    data = get_placeables()
    return flask.jsonify({
        'status': 200,
        'data': data
    })


def get_placeables():

    def get_containers(instrument):
        unique_containers = set()

        for placeable in instrument.placeables:
            containers = [c for c in placeable.get_trace() if isinstance(
                c, Container)]
            unique_containers.add(containers[0])
        return list(unique_containers)

    data = [{
        'axis': instrument.axis,
        'label': instrument.name,
        'top': instrument.positions['top'],
        'bottom': instrument.positions['bottom'],
        'blow_out': instrument.positions['blow_out'],
        'drop_tip': instrument.positions['drop_tip'],
        'max_volume': instrument.max_volume,
        'placeables': [
            {
                'type': placeable.properties['type'],
                'label': placeable.get_name(),
                'slot': placeable.get_parent().get_name(),
                'calibrated': False
            }
            for placeable in get_containers(instrument)
        ]
    } for _, instrument in Robot.get_instance().get_instruments()]

    return data


@app.route('/home/<axis>')
def home(axis):
    result = robot.home(axis, now=True)
    return flask.jsonify({
        'status': 200,
        'data': result
    })


@app.route('/jog', methods=["POST"])
def jog():
    coords = request.json
    if coords.get("a") or coords.get("b"):
        result = robot._driver.move_plunger(mode="relative", **coords)
    else:
        result = robot.move_head(mode="relative", **coords)

    return flask.jsonify({
        'status': 200,
        'data': result
    })


@app.route('/move_to_slot', methods=["POST"])
def move_to_slot():
    slot = request.json.get("slot")
    axis = request.json.get("axis")
    location = robot._deck[slot]
    result = robot.move_to(
        location,
        now=True,
        instrument=robot._instruments[axis.upper()]
    )

    return flask.jsonify({
        'status': 200,
        'data': result
    })

@app.route("/robot/coordinates")
def coordinates():
    status = 'success'
    data = None

    try:
        data = robot._driver.get_position().get("current")
    except Exception as e:
        status = 'error'
        data = str(e)

    coordinates_watcher = BACKGROUND_TASKS.get('COORDINATES_WATCHER')

    if coordinates_watcher:
        return flask.jsonify({
            'status': status,
            'data': data
        })

    def watch_coordinates():
        while True:
            socketio.emit(
                'event',
                {
                    'type': 'coordinates',
                    'coordinates': robot._driver.get_position().get("current")
                }
            )
            socketio.sleep(0.5)

    coordinates_watcher = socketio.start_background_task(watch_coordinates)
    BACKGROUND_TASKS['COORDINATES_WATCHER'] = coordinates_watcher

    return flask.jsonify({
        'status': status,
        'data': data
    })

# NOTE(Ahmed): DO NOT REMOVE socketio requires a confirmation from the
# front end that a connection was established, this route does that.
@socketio.on('connected')
def on_connect():
    print('connected to front end...')


logging.basicConfig(
    level=logging.DEBUG,
    format='%(asctime)s %(levelname)-8s %(message)s',
    datefmt='%d-%m-%y %H:%M:%S'
)


if __name__ == "__main__":
    if len(sys.argv) > 1:
        data_dir = sys.argv[1]
    else:
        data_dir = os.getcwd()

    IS_DEBUG = os.environ.get('DEBUG', '').lower() == 'true'
    if not IS_DEBUG:
        run_once(data_dir)

    socketio.run(
        app,
        debug=IS_DEBUG,
        port=5000
    )<|MERGE_RESOLUTION|>--- conflicted
+++ resolved
@@ -48,22 +48,19 @@
     global robot
 
     code = helpers.convert_byte_stream_to_str(stream)
-    api_response = {'errors': None, 'warnings': []}
+    api_response = {'errors': [], 'warnings': []}
 
     robot.reset()
     try:
         exec(code, globals(), locals())
         robot.simulate()
-<<<<<<< HEAD
-=======
         if len(robot._commands) == 0:
             error = "This protocol does not contain any commands for the robot."
-            api_response['error'] = error
->>>>>>> 2cb5b744
+            api_response['errors'] = error
     except Exception as e:
         api_response['errors'] = [str(e)]
 
-    api_response['warnings'] = robot.get_warnings()
+    api_response['warnings'] = robot.get_warnings() or []
 
     return api_response
 
