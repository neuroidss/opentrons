--- conflicted
+++ resolved
@@ -41,11 +41,7 @@
         return this.$store.state.running
       },
       connected () {
-<<<<<<< HEAD
         return !!this.$store.state.connectedRobot
-=======
-        return this.$store.state.isConnected && !this.$store.state.detached
->>>>>>> 94bcadc0
       },
       paused () {
         return this.$store.state.paused
