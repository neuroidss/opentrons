--- conflicted
+++ resolved
@@ -127,15 +127,9 @@
     "babel-preset-react": "^6.24.1",
     "babel-preset-react-hmre": "^1.1.1",
     "babel-preset-react-optimize": "^1.0.1",
-<<<<<<< HEAD
     "babel-register": "^6.24.1",
     "babili-webpack-plugin": "^0.1.1",
     "classnames": "^2.2.5",
-=======
-    "babel-preset-stage-2": "^6.24.1",
-    "babel-register": "^6.24.1",
-    "babili-webpack-plugin": "^0.1.1",
->>>>>>> d1b8635d
     "concurrently": "^3.5.0",
     "cross-env": "^5.0.1",
     "css-loader": "^0.28.4",
@@ -167,11 +161,8 @@
     "loglevel": "^1.4.1",
     "minimist": "^1.2.0",
     "node-sass": "^4.5.3",
-<<<<<<< HEAD
     "prop-types": "^15.5.10",
-=======
     "portfinder": "^1.0.13",
->>>>>>> d1b8635d
     "react-addons-test-utils": "^15.5.1",
     "react-test-renderer": "^15.5.4",
     "redux-logger": "^3.0.6",
